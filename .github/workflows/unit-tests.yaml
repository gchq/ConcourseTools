name: Unit Tests
on:
  pull_request:
    branches: [main]
jobs:
  build:
    runs-on: ubuntu-latest
    strategy:
      fail-fast: false
      matrix:
        python-version: ["3.9", "3.10", "3.11", "3.12", "3.13", "3.14.0-beta.1"]
    steps:
      - uses: actions/checkout@v3
      - name: Set up Python ${{ matrix.python-version }}
        uses: actions/setup-python@v3
        with:
          python-version: ${{ matrix.python-version }}
      - name: Pull docker image
        run: |
          docker pull concourse/mock-resource:0.13.0
      - name: Install dependencies
        run: |
          python -m pip install --upgrade pip
          python -m pip install -r requirements-tests.txt --no-deps
      - name: Run tests
        run: |
<<<<<<< HEAD
          python -m unittest --verbose
=======
          python -W error -m unittest --verbose
>>>>>>> 72d72558
<|MERGE_RESOLUTION|>--- conflicted
+++ resolved
@@ -24,8 +24,4 @@
           python -m pip install -r requirements-tests.txt --no-deps
       - name: Run tests
         run: |
-<<<<<<< HEAD
-          python -m unittest --verbose
-=======
-          python -W error -m unittest --verbose
->>>>>>> 72d72558
+          python -W error -m unittest --verbose